module idealized_moist_phys_mod

#ifdef INTERNAL_FILE_NML
  use mpp_mod, only: input_nml_file
#else
  use fms_mod, only: open_namelist_file, close_file
#endif

<<<<<<< HEAD
use fms_mod, only: write_version_number, file_exist, close_file, stdlog, error_mesg, FATAL, read_data, field_size, mpp_pe
=======
use fms_mod, only: write_version_number, file_exist, close_file, stdlog, error_mesg, NOTE, FATAL, read_data, field_size, uppercase
>>>>>>> e43df9e8

use           constants_mod, only: grav, rdgas, rvgas, cp_air, PSTD_MKS !mj cp_air needed for rrtmg !s pstd_mks needed for pref calculation

use        time_manager_mod, only: time_type, get_time, operator( + )

use    vert_turb_driver_mod, only: vert_turb_driver_init, vert_turb_driver, vert_turb_driver_end

use           vert_diff_mod, only: vert_diff_init, gcm_vert_diff_down, gcm_vert_diff_up, vert_diff_end, surf_diff_type

use two_stream_gray_rad_mod, only: two_stream_gray_rad_init, two_stream_gray_rad_down, two_stream_gray_rad_up, two_stream_gray_rad_end

use         mixed_layer_mod, only: mixed_layer_init, mixed_layer, mixed_layer_end

use         lscale_cond_mod, only: lscale_cond_init, lscale_cond, lscale_cond_end

use qe_moist_convection_mod, only: qe_moist_convection_init, qe_moist_convection, qe_moist_convection_end

use        betts_miller_mod, only: betts_miller, betts_miller_init

use      dry_convection_mod, only: dry_convection_init, dry_convection

use        diag_manager_mod, only: register_diag_field, send_data

use          transforms_mod, only: get_grid_domain

use   spectral_dynamics_mod, only: get_axis_id, get_num_levels, get_surf_geopotential

use        surface_flux_mod, only: surface_flux

use      sat_vapor_pres_mod, only: lookup_es !s Have added this to allow relative humdity to be calculated in a consistent way.

use      damping_driver_mod, only: damping_driver, damping_driver_init, damping_driver_end !s MiMA uses damping

use    press_and_geopot_mod, only: pressure_variables

use         mpp_domains_mod, only: mpp_get_global_domain !s added to enable land reading

use          transforms_mod, only: grid_domain

#ifdef RRTM_NO_COMPILE
    ! RRTM_NO_COMPILE not included
#else
    !mj: RRTM radiative scheme
    use rrtmg_lw_init
    use rrtmg_lw_rad
    use rrtmg_sw_init
    use rrtmg_sw_rad
    use rrtm_radiation
    use rrtm_vars
#endif


implicit none
private
!=================================================================================================================================

character(len=128) :: version= &
'$Id: idealized_moist_phys.F90,v 1.1.2.1 2013/01/24 18:45:34 pjp Exp $'

character(len=128) :: tagname= &
'$Name:  $'
character(len=10), parameter :: mod_name='atmosphere'

!=================================================================================================================================

public :: idealized_moist_phys_init , idealized_moist_phys , idealized_moist_phys_end

logical :: module_is_initialized =.false.
logical :: turb = .false.
logical :: do_virtual = .false. ! whether virtual temp used in gcm_vert_diff

!s Convection scheme options
character(len=256) :: convection_scheme = 'unset'  !< Use a specific convection scheme.  Valid options
integer, parameter :: UNSET = -1,                & !! are NONE, MOIST_QE, BETTS_MILLER, DRY
                      NO_CONV = 0,               &
                      MOIST_QE_CONV = 1,         &
                      BETTS_MILLER_CONV = 2,     &
                      DRY_CONV = 3
integer :: r_conv_scheme = UNSET  ! the selected convection scheme

logical :: lwet_convection = .false.
logical :: do_bm = .false.

!s Radiation options
logical :: two_stream_gray = .true.
logical :: do_rrtm_radiation = .false.

!s MiMA uses damping
logical :: do_damping = .false.


logical :: mixed_layer_bc = .false.
logical :: do_simple = .false. !s Have added this to enable relative humidity to be calculated correctly below.
real :: roughness_heat = 0.05
real :: roughness_moist = 0.05
real :: roughness_mom = 0.05
real :: land_roughness_prefactor = 1.0

!s options for adding idealised land

character(len=256) :: land_option = 'none'
character(len=256) :: land_file_name  = 'INPUT/land.nc'
character(len=256) :: land_field_name = 'land_mask'

namelist / idealized_moist_phys_nml / turb, lwet_convection, do_bm, roughness_heat,  &
                                      two_stream_gray, do_rrtm_radiation, do_damping,&
                                      mixed_layer_bc, do_simple,                     &
                                      roughness_moist, roughness_mom, do_virtual,    &
                                      land_option, land_file_name, land_field_name,   & !s options for idealised land
                                      land_roughness_prefactor, convection_scheme

real, allocatable, dimension(:,:)   ::                                        &
     z_surf,               &   ! surface height
     t_surf,               &   ! surface temperature
     q_surf,               &   ! surface moisture
     u_surf,               &   ! surface U wind
     v_surf,               &   ! surface V wind
     rough_mom,            &   ! momentum roughness length for surface_flux
     rough_heat,           &   ! heat roughness length for surface_flux
     rough_moist,          &   ! moisture roughness length for surface_flux
     gust,                 &   ! gustiness constant
     z_pbl,                &   ! gustiness constant
     flux_t,               &   ! surface sensible heat flux
     flux_q,               &   ! surface moisture flux
     flux_r,               &   ! surface radiation flux
     flux_u,               &   ! surface flux of zonal mom.
     flux_v,               &   ! surface flux of meridional mom.
     drag_m,               &   ! momentum drag coefficient
     drag_t,               &   ! heat drag coefficient
     drag_q,               &   ! moisture drag coefficient
     w_atm,                &   ! wind speed
     ustar,                &   ! friction velocity
     bstar,                &   ! buoyancy scale
     qstar,                &   ! moisture scale
     dhdt_surf,            &   ! d(sensible heat flux)/d(surface temp)
     dedt_surf,            &   ! d(latent heat flux)/d(surface temp)???
     dedq_surf,            &   ! d(latent heat flux)/d(surface moisture)???
     drdt_surf,            &   ! d(upward longwave)/d(surface temp)
     dhdt_atm,             &   ! d(sensible heat flux)/d(atmos.temp)
     dedq_atm,             &   ! d(latent heat flux)/d(atmospheric mixing rat.)
     dtaudv_atm,           &   ! d(stress component)/d(atmos wind)
     dtaudu_atm,           &   ! d(stress component)/d(atmos wind)
     fracland,             &   ! fraction of land in gridbox
     rough,                &   ! roughness for vert_turb_driver
     albedo,               &   !s albedo now defined in mixed_layer_init
     coszen,               &   !s make sure this is ready for assignment in run_rrtmg
     pbltop                    !s Used as an input to damping_driver, outputted from vert_turb_driver

real, allocatable, dimension(:,:,:) ::                                        &
     diff_m,               &   ! momentum diffusion coeff.
     diff_t,               &   ! temperature diffusion coeff.
     tdtlw,                &   ! place holder. appears in calling arguments of vert_turb_driver but not used unless do_edt=.true. -- pjp
     diss_heat,            &   ! heat dissipated by vertical diffusion
     non_diff_dt_ug,       &   ! zonal wind tendency except from vertical diffusion
     non_diff_dt_vg,       &   ! merid. wind tendency except from vertical diffusion
     non_diff_dt_tg,       &   ! temperature tendency except from vertical diffusion
     non_diff_dt_qg,       &   ! moisture tendency except from vertical diffusion
     conv_dt_tg,           &   ! temperature tendency from convection
     conv_dt_qg,           &   ! moisture tendency from convection
     cond_dt_tg,           &   ! temperature tendency from condensation
     cond_dt_qg                ! moisture tendency from condensation


logical, allocatable, dimension(:,:) ::                                       &
     avail,                &   ! generate surf. flux (all true)
     land,                 &   ! land points (all false)
     coldT,                &   ! should precipitation be snow at this point
     convect                   ! place holder. appears in calling arguments of vert_turb_driver but not used unless do_entrain=.true. -- pjp

real, allocatable, dimension(:,:) ::                                          &
     land_ones                 ! land points (all zeros)

real, allocatable, dimension(:,:) ::                                          &
     klzbs,                &   ! stored level of zero buoyancy values
     cape,                 &   ! convectively available potential energy
     cin,                  &   ! convective inhibition (this and the above are before the adjustment)
     invtau_q_relaxation,  &   ! temperature relaxation time scale
     invtau_t_relaxation,  &   ! humidity relaxation time scale
     rain,                 &   ! Can be resolved or  parameterised
     snow,                 &   !
     precip                    ! cumulus rain  + resolved rain  + resolved snow

real, allocatable, dimension(:,:,:) :: &
     t_ref,          &   ! relaxation temperature for bettsmiller scheme
     q_ref               ! relaxation moisture for bettsmiller scheme

real, allocatable, dimension(:,:) :: &
     net_surf_sw_down,  &   ! net sw flux at surface
     surf_lw_down           ! downward lw flux at surface

integer ::           &
     id_diff_dt_ug,  &   ! zonal wind tendency from vertical diffusion
     id_diff_dt_vg,  &   ! merid. wind tendency from vertical diffusion
     id_diff_dt_tg,  &   ! temperature tendency from vertical diffusion
     id_diff_dt_qg,  &   ! moisture tendency from vertical diffusion
     id_conv_rain,   &   ! rain from convection
     id_cond_rain,   &   ! rain from condensation
     id_precip,      &   ! rain and snow from condensation and convection
     id_conv_dt_tg,  &   ! temperature tendency from convection
     id_conv_dt_qg,  &   ! temperature tendency from convection
     id_cond_dt_tg,  &   ! temperature tendency from convection
     id_cond_dt_qg,  &   ! temperature tendency from convection
     id_rh,          & 	 ! Relative humidity
     id_z_tg,        &   ! Relative humidity
     id_cape,        &
     id_cin

integer, allocatable, dimension(:,:) :: & convflag ! indicates which qe convection subroutines are used
real,    allocatable, dimension(:,:) :: rad_lat, rad_lon
real,    allocatable, dimension(:) :: pref, p_half_1d, ln_p_half_1d, p_full_1d,ln_p_full_1d !s pref is a reference pressure profile, which in 2006 MiMA is just the initial full pressure levels, and an extra level with the reference surface pressure. Others are only necessary to calculate pref.
real,    allocatable, dimension(:,:) :: capeflag !s Added for Betts Miller scheme (rather than the simplified Betts Miller scheme).

type(surf_diff_type) :: Tri_surf ! used by gcm_vert_diff

logical :: used, doing_edt, doing_entrain
integer, dimension(4) :: axes
integer :: is, ie, js, je, num_levels, nsphum, dt_integer
real :: dt_real
type(time_type) :: Time_step

!=================================================================================================================================
contains
!=================================================================================================================================

subroutine idealized_moist_phys_init(Time, Time_step_in, nhum, rad_lon_2d, rad_lat_2d, rad_lonb_2d, rad_latb_2d, t_surf_init)
type(time_type), intent(in) :: Time, Time_step_in
integer, intent(in) :: nhum
real, intent(in), dimension(:,:) :: rad_lon_2d, rad_lat_2d, rad_lonb_2d, rad_latb_2d, t_surf_init

integer :: io, nml_unit, stdlog_unit, seconds, days, id, jd, kd
real, dimension (size(rad_lonb_2d,1)-1, size(rad_latb_2d,2)-1) :: sgsmtn !s added for damping_driver

!s added for land reading
integer, dimension(4) :: siz
integer :: global_num_lon, global_num_lat
character(len=12) :: ctmp1='     by     ', ctmp2='     by     '
!s end added for land reading

if(module_is_initialized) return

call write_version_number(version, tagname)

#ifdef INTERNAL_FILE_NML
   read (input_nml_file, nml=idealized_moist_phys_nml, iostat=io)
#else
   if ( file_exist('input.nml') ) then
      nml_unit = open_namelist_file()
      read (nml_unit, idealized_moist_phys_nml, iostat=io)
      call close_file(nml_unit)
   endif
#endif
stdlog_unit = stdlog()
write(stdlog_unit, idealized_moist_phys_nml)

!s need to make sure that gray radiation and rrtm radiation are not both called.
if(two_stream_gray .and. do_rrtm_radiation) &
   call error_mesg('physics_driver_init','do_grey_radiation and do_rrtm_radiation cannot both be .true.',FATAL)

if(uppercase(trim(convection_scheme)) == 'NONE') then
  r_conv_scheme = NO_CONV
  call error_mesg('idealized_moist_phys','No convective adjustment scheme used.', NOTE)

else if(uppercase(trim(convection_scheme)) == 'MOIST_QE') then
  r_conv_scheme = MOIST_QE_CONV
  call error_mesg('idealized_moist_phys','Using Frierson Quasi-Equilibrium convection scheme.', NOTE)
  lwet_convection = .true.

else if(uppercase(trim(convection_scheme)) == 'BETTS_MILLER') then
  r_conv_scheme = BETTS_MILLER_CONV
  call error_mesg('idealized_moist_phys','Using Betts-Miller convection scheme.', NOTE)
  do_bm = .true.

else if(uppercase(trim(convection_scheme)) == 'DRY') then
  r_conv_scheme = DRY_CONV
  call error_mesg('idealized_moist_phys','Using dry convection scheme.', NOTE)

else if(uppercase(trim(convection_scheme)) == 'UNSET') then
  call error_mesg('idealized_moist_phys','determining convection scheme from flags', NOTE)
  if (lwet_convection) then
    r_conv_scheme = MOIST_QE_CONV
    call error_mesg('idealized_moist_phys','Using Frierson Quasi-Equilibrium convection scheme.', NOTE)
  end if
  if (do_bm) then
    r_conv_scheme = BETTS_MILLER_CONV
    call error_mesg('idealized_moist_phys','Using Betts-Miller convection scheme.', NOTE)
  end if
else
  call error_mesg('idealized_moist_phys','"'//trim(convection_scheme)//'"'//' is not a valid convection scheme.'// &
      ' Choices are NONE, MOIST_QE, BETTS_MILLER, DRY', FATAL)
endif

if(lwet_convection .and. do_bm) &
  call error_mesg('idealized_moist_phys','lwet_convection and do_bm cannot both be .true.',FATAL)

nsphum = nhum
Time_step = Time_step_in
call get_time(Time_step, seconds, days)
dt_integer   = 86400*days + seconds
dt_real      = float(dt_integer)

call get_grid_domain(is, ie, js, je)
call get_num_levels(num_levels)

allocate(rad_lat     (is:ie, js:je)); rad_lat = rad_lat_2d
allocate(rad_lon     (is:ie, js:je)); rad_lon = rad_lon_2d
allocate(z_surf      (is:ie, js:je))
allocate(t_surf      (is:ie, js:je))
allocate(q_surf      (is:ie, js:je)); q_surf = 0.0
allocate(u_surf      (is:ie, js:je)); u_surf = 0.0
allocate(v_surf      (is:ie, js:je)); v_surf = 0.0
allocate(rough_mom   (is:ie, js:je)); rough_mom = roughness_mom
allocate(rough_heat  (is:ie, js:je)); rough_heat = roughness_heat
allocate(rough_moist (is:ie, js:je)); rough_moist = roughness_moist
allocate(gust        (is:ie, js:je)); gust = 1.0
allocate(z_pbl       (is:ie, js:je))
allocate(flux_t      (is:ie, js:je))
allocate(flux_q      (is:ie, js:je))
allocate(flux_r      (is:ie, js:je))
allocate(flux_u      (is:ie, js:je))
allocate(flux_v      (is:ie, js:je))
allocate(drag_m      (is:ie, js:je))
allocate(drag_t      (is:ie, js:je))
allocate(drag_q      (is:ie, js:je))
allocate(w_atm       (is:ie, js:je))
allocate(ustar       (is:ie, js:je))
allocate(bstar       (is:ie, js:je))
allocate(qstar       (is:ie, js:je))
allocate(dhdt_surf   (is:ie, js:je))
allocate(dedt_surf   (is:ie, js:je))
allocate(dedq_surf   (is:ie, js:je))
allocate(drdt_surf   (is:ie, js:je))
allocate(dhdt_atm    (is:ie, js:je))
allocate(dedq_atm    (is:ie, js:je))
allocate(dtaudv_atm  (is:ie, js:je))
allocate(dtaudu_atm  (is:ie, js:je))
allocate(land        (is:ie, js:je)); land = .false.
allocate(land_ones   (is:ie, js:je)); land_ones = 0.0
allocate(avail       (is:ie, js:je)); avail = .true.
allocate(fracland    (is:ie, js:je)); fracland = 0.0
allocate(rough       (is:ie, js:je))
allocate(diff_t      (is:ie, js:je, num_levels))
allocate(diff_m      (is:ie, js:je, num_levels))
allocate(diss_heat   (is:ie, js:je, num_levels))
allocate(tdtlw       (is:ie, js:je, num_levels)); tdtlw = 0.0

allocate(non_diff_dt_ug  (is:ie, js:je, num_levels))
allocate(non_diff_dt_vg  (is:ie, js:je, num_levels))
allocate(non_diff_dt_tg  (is:ie, js:je, num_levels))
allocate(non_diff_dt_qg  (is:ie, js:je, num_levels))

allocate(net_surf_sw_down        (is:ie, js:je))
allocate(surf_lw_down            (is:ie, js:je))
allocate(conv_dt_tg  (is:ie, js:je, num_levels))
allocate(conv_dt_qg  (is:ie, js:je, num_levels))
allocate(cond_dt_tg  (is:ie, js:je, num_levels))
allocate(cond_dt_qg  (is:ie, js:je, num_levels))

allocate(coldT        (is:ie, js:je)); coldT = .false.
allocate(klzbs        (is:ie, js:je))
allocate(cape         (is:ie, js:je))
allocate(cin          (is:ie, js:je))
allocate(invtau_q_relaxation  (is:ie, js:je))
allocate(invtau_t_relaxation  (is:ie, js:je))
allocate(rain         (is:ie, js:je)); rain = 0.0
allocate(snow         (is:ie, js:je)); snow = 0.0
allocate(precip       (is:ie, js:je)); precip = 0.0
allocate(convflag     (is:ie, js:je))
allocate(convect      (is:ie, js:je)); convect = .false.

allocate(t_ref (is:ie, js:je, num_levels)); t_ref = 0.0
allocate(q_ref (is:ie, js:je, num_levels)); q_ref = 0.0

!allocate (albedo      (ie-is+1, je-js+1)) !s allocate for albedo, to be set in mixed_layer_init.
allocate (albedo      (is:ie, js:je)) !s allocate for albedo, to be set in mixed_layer_init.
allocate(coszen       (is:ie, js:je)) !s allocate coszen to be set in run_rrtmg
allocate(pbltop       (is:ie, js:je)) !s allocate coszen to be set in run_rrtmg

allocate(pref(num_levels+1)) !s reference pressure profile, as in spectral_physics.f90 in FMS 2006 and original MiMA.
allocate(p_half_1d(num_levels+1), ln_p_half_1d(num_levels+1))
allocate(p_full_1d(num_levels  ), ln_p_full_1d(num_levels  ))
allocate(capeflag     (is:ie, js:je))

call get_surf_geopotential(z_surf)
z_surf = z_surf/grav

!s initialise the land area
if(trim(land_option) .eq. 'input')then
!s read in land nc file
!s adapted from spectral_init_cond.F90

	   if(file_exist(trim(land_file_name))) then
	     call mpp_get_global_domain(grid_domain, xsize=global_num_lon, ysize=global_num_lat)
	     call field_size(trim(land_file_name), trim(land_field_name), siz)
	     if ( siz(1) == global_num_lon .or. siz(2) == global_num_lat ) then
	       call read_data(trim(land_file_name), trim(land_field_name), land_ones, grid_domain)
	       !s write something to screen to let the user know what's happening.
	     else
	       write(ctmp1(1: 4),'(i4)') siz(1)
	       write(ctmp1(9:12),'(i4)') siz(2)
	       write(ctmp2(1: 4),'(i4)') global_num_lon
	       write(ctmp2(9:12),'(i4)') global_num_lat
	       call error_mesg ('idealized_moist_phys','Land file contains data on a '// &
	              ctmp1//' grid, but atmos model grid is '//ctmp2, FATAL)
	     endif
	   else
	     call error_mesg('idealized_moist_phys','land_option="'//trim(land_option)//'"'// &
	                     ' but '//trim(land_file_name)//' does not exist', FATAL)
	   endif

	!s convert data in land nc file to land logical array
	where(land_ones > 0.) land = .true.

elseif(trim(land_option) .eq. 'zsurf')then
	!s wherever zsurf is greater than some threshold height then make land = .true.
	where ( z_surf > 10. ) land = .true.
endif


!s Add option to alter surface roughness length over land

if(trim(land_option) .eq. 'input') then

	where(land)
	rough_mom   = land_roughness_prefactor * rough_mom
	rough_heat  = land_roughness_prefactor * rough_heat
	rough_moist = land_roughness_prefactor * rough_moist
	end where

endif

!s end option to alter surface roughness length over land


!    initialize damping_driver_mod.
      if(do_damping) then
         call pressure_variables(p_half_1d,ln_p_half_1d,pref(1:num_levels),ln_p_full_1d,PSTD_MKS)
	 pref(num_levels+1) = PSTD_MKS
         call damping_driver_init (rad_lonb_2d(:,1),rad_latb_2d(1,:), pref(:), get_axis_id(), Time, & !s note that in the original this is pref(:,1), which is the full model pressure levels and the surface pressure at the bottom. There is pref(:2) in this version with 81060 as surface pressure??
                                sgsmtn)

      endif

if(mixed_layer_bc) then
  ! need an initial condition for the mixed layer temperature
  ! may be overwritten by restart file
  ! choose an unstable initial condition to allow moisture
  ! to quickly enter the atmosphere avoiding problems with the convection scheme
  t_surf = t_surf_init + 1.0
  call mixed_layer_init(is, ie, js, je, num_levels, t_surf, get_axis_id(), Time, albedo, rad_lonb_2d, rad_latb_2d, land) ! t_surf is intent(inout) !s albedo distribution set here.
endif

if(turb) then
! need to call vert_diff_init even if using gcm_vert_diff (rather than
! gcm_vert_diff_down) because the variable sphum is not initialized
! otherwise in the vert_diff module
   call vert_diff_init (Tri_surf, ie-is+1, je-js+1, num_levels, .true., do_virtual) !s do_conserve_energy is hard-coded in.
end if

call lscale_cond_init()

axes = get_axis_id()

id_cond_dt_qg = register_diag_field(mod_name, 'dt_qg_condensation',        &
     axes(1:3), Time, 'Moisture tendency from condensation','kg/kg/s')
id_cond_dt_tg = register_diag_field(mod_name, 'dt_tg_condensation',        &
     axes(1:3), Time, 'Temperature tendency from condensation','K/s')
id_cond_rain = register_diag_field(mod_name, 'condensation_rain',          &
     axes(1:2), Time, 'Rain from condensation','kg/m/m/s')
id_precip = register_diag_field(mod_name, 'precipitation',          &
     axes(1:2), Time, 'Precipitation from resolved, parameterised and snow','kg/m/m/s')
id_cape = register_diag_field(mod_name, 'cape',          &
     axes(1:2), Time, 'Convective Available Potential Energy','J/kg')
id_cin = register_diag_field(mod_name, 'cin',          &
     axes(1:2), Time, 'Convective Inhibition','J/kg')

select case(r_conv_scheme)

case(MOIST_QE_CONV)
  call qe_moist_convection_init()

case(BETTS_MILLER_CONV)
  call betts_miller_init()

case(DRY_CONV)
  call dry_convection_init(axes, Time)

end select

!jp not sure why these diag_fields are fenced when condensation ones above are not...
!if(lwet_convection .or. do_bm) then
   id_conv_dt_qg = register_diag_field(mod_name, 'dt_qg_convection',          &
        axes(1:3), Time, 'Moisture tendency from convection','kg/kg/s')
   id_conv_dt_tg = register_diag_field(mod_name, 'dt_tg_convection',          &
        axes(1:3), Time, 'Temperature tendency from convection','K/s')
   id_conv_rain = register_diag_field(mod_name, 'convection_rain',            &
        axes(1:2), Time, 'Rain from convection','kg/m/m/s')
!endif


if(two_stream_gray) call two_stream_gray_rad_init(is, ie, js, je, num_levels, get_axis_id(), Time, rad_lonb_2d, rad_latb_2d)

#ifdef RRTM_NO_COMPILE
    if (do_rrtm_radiation) then
        call error_mesg('idealized_moist_phys','do_rrtm_radiation is .true. but compiler flag -D RRTM_NO_COMPILE used. Stopping.', FATAL)
    endif
#else
    if(do_rrtm_radiation) then
       id=ie-is+1 !s Taking dimensions from equivalend calls in vert_turb_driver_init
       jd=je-js+1
       kd=num_levels
       call rrtmg_lw_ini(cp_air)
       call rrtmg_sw_ini(cp_air)
       call rrtm_radiation_init(axes,Time,id*jd,kd,rad_lonb_2d,rad_latb_2d)
       id_z_tg = register_diag_field(mod_name, 'interp_t',        &
            axes(1:3), Time, 'temperature interp','T/s')
    endif
#endif

if(turb) then
   call vert_turb_driver_init (rad_lonb_2d, rad_latb_2d, ie-is+1,je-js+1, &
                 num_levels,get_axis_id(),Time, doing_edt, doing_entrain)

   axes = get_axis_id()
   id_diff_dt_ug = register_diag_field(mod_name, 'dt_ug_diffusion',        &
        axes(1:3), Time, 'zonal wind tendency from diffusion','m/s^2')
   id_diff_dt_vg = register_diag_field(mod_name, 'dt_vg_diffusion',        &
        axes(1:3), Time, 'meridional wind tendency from diffusion','m/s^2')
   id_diff_dt_tg = register_diag_field(mod_name, 'dt_tg_diffusion',        &
        axes(1:3), Time, 'temperature diffusion tendency','T/s')
   id_diff_dt_qg = register_diag_field(mod_name, 'dt_qg_diffusion',        &
        axes(1:3), Time, 'moisture diffusion tendency','T/s')
endif

   id_rh = register_diag_field ( mod_name, 'rh', &
	axes(1:3), Time, 'relative humidity', 'percent')

end subroutine idealized_moist_phys_init
!=================================================================================================================================
subroutine idealized_moist_phys(Time, p_half, p_full, z_half, z_full, ug, vg, tg, grid_tracers, &
                                previous, current, dt_ug, dt_vg, dt_tg, dt_tracers)

type(time_type),            intent(in)    :: Time
real, dimension(:,:,:,:),   intent(in)    :: p_half, p_full, z_half, z_full, ug, vg, tg
real, dimension(:,:,:,:,:), intent(in)    :: grid_tracers
integer,                    intent(in)    :: previous, current
real, dimension(:,:,:),     intent(inout) :: dt_ug, dt_vg, dt_tg
real, dimension(:,:,:,:),   intent(inout) :: dt_tracers

real :: delta_t
real, dimension(size(ug,1), size(ug,2), size(ug,3)) :: tg_tmp, qg_tmp, RH,tg_interp

if(current == previous) then
   delta_t = dt_real
else
   delta_t = 2*dt_real
endif

rain = 0.0; snow = 0.0; precip = 0.0

select case(r_conv_scheme)

case(MOIST_QE_CONV)

   call qe_moist_convection ( delta_t,              tg(:,:,:,previous),      &
    grid_tracers(:,:,:,previous,nsphum),        p_full(:,:,:,previous),      &
                          p_half(:,:,:,previous),                coldT,      &
                                 rain,                            snow,      &
                           conv_dt_tg,                      conv_dt_qg,      &
                                q_ref,                        convflag,      &
                                klzbs,                            cape,      &
                                  cin,             invtau_q_relaxation,      &
                  invtau_t_relaxation,                           t_ref)

   tg_tmp = conv_dt_tg + tg(:,:,:,previous)
   qg_tmp = conv_dt_qg + grid_tracers(:,:,:,previous,nsphum)
!  note the delta's are returned rather than the time derivatives

   conv_dt_tg = conv_dt_tg/delta_t
   conv_dt_qg = conv_dt_qg/delta_t
   rain       = rain/delta_t
   precip     = rain

   if(id_conv_dt_qg > 0) used = send_data(id_conv_dt_qg, conv_dt_qg, Time)
   if(id_conv_dt_tg > 0) used = send_data(id_conv_dt_tg, conv_dt_tg, Time)
   if(id_conv_rain  > 0) used = send_data(id_conv_rain, rain, Time)
   if(id_cape  > 0) used = send_data(id_cape, cape, Time)
   if(id_cin  > 0) used = send_data(id_cin, cin, Time)

case(BETTS_MILLER_CONV)
   call betts_miller (          delta_t,           tg(:,:,:,previous),       &
    grid_tracers(:,:,:,previous,nsphum),       p_full(:,:,:,previous),       &
                 p_half(:,:,:,previous),                        coldT,       &
                                   rain,                         snow,       &
                             conv_dt_tg,                   conv_dt_qg,       &
                                  q_ref,                     convflag,       &
                                  klzbs,                         cape,       &
                                    cin,                        t_ref,       &
                    invtau_t_relaxation,          invtau_q_relaxation,       &
                               capeflag)

   tg_tmp = conv_dt_tg + tg(:,:,:,previous)
   qg_tmp = conv_dt_qg + grid_tracers(:,:,:,previous,nsphum)
!  note the delta's are returned rather than the time derivatives

   conv_dt_tg = conv_dt_tg/delta_t
   conv_dt_qg = conv_dt_qg/delta_t
   rain       = rain/delta_t
   precip     = rain

   if(id_conv_dt_qg > 0) used = send_data(id_conv_dt_qg, conv_dt_qg, Time)
   if(id_conv_dt_tg > 0) used = send_data(id_conv_dt_tg, conv_dt_tg, Time)
   if(id_conv_rain  > 0) used = send_data(id_conv_rain, rain, Time)
   if(id_cape  > 0) used = send_data(id_cape, cape, Time)
   if(id_cin  > 0) used = send_data(id_cin, cin, Time)


case(DRY_CONV)
    call dry_convection(Time, tg(:, :, :, previous),                         &
                        p_full(:,:,:,previous), p_half(:,:,:,previous),      &
                        conv_dt_tg, cape, cin)

    tg_tmp = conv_dt_tg*delta_t + tg(:,:,:,previous)
    qg_tmp = grid_tracers(:,:,:,previous,nsphum)

    if(id_conv_dt_tg > 0) used = send_data(id_conv_dt_tg, conv_dt_tg, Time)
    if(id_cape  > 0) used = send_data(id_cape, cape, Time)
    if(id_cin  > 0) used = send_data(id_cin, cin, Time)

case(NO_CONV)
   tg_tmp = tg(:,:,:,previous)
   qg_tmp = grid_tracers(:,:,:,previous,nsphum)

case default
  call error_mesg('idealized_moist_phys','Invalid convection scheme.', FATAL)

end select

! Add the T and q tendencies due to convection to the timestep
dt_tg = dt_tg + conv_dt_tg
dt_tracers(:,:,:,nsphum) = dt_tracers(:,:,:,nsphum) + conv_dt_qg

! Perform large scale convection
if (r_conv_scheme .ne. DRY_CONV) then
  ! Large scale convection is a function of humidity only.  This is
  ! inconsistent with the dry convection scheme, don't run it!
  rain = 0.0; snow = 0.0
  call lscale_cond (         tg_tmp,                          qg_tmp,        &
             p_full(:,:,:,previous),          p_half(:,:,:,previous),        &
                              coldT,                            rain,        &
                               snow,                      cond_dt_tg,        &
                         cond_dt_qg )

  cond_dt_tg = cond_dt_tg/delta_t
  cond_dt_qg = cond_dt_qg/delta_t
  rain       = rain/delta_t
  snow       = snow/delta_t
  precip     = precip + rain + snow

  dt_tg = dt_tg + cond_dt_tg
  dt_tracers(:,:,:,nsphum) = dt_tracers(:,:,:,nsphum) + cond_dt_qg

  ! if(id_cond_dt_qg > 0) used = send_data(id_cond_dt_qg, cond_dt_qg, Time)
  ! if(id_cond_dt_tg > 0) used = send_data(id_cond_dt_tg, cond_dt_tg, Time)
  ! if(id_cond_rain  > 0) used = send_data(id_cond_rain, rain, Time)
  ! if(id_precip     > 0) used = send_data(id_precip, precip, Time)

endif

! Begin the radiation calculation by computing downward fluxes.
! This part of the calculation does not depend on the surface temperature.

if(two_stream_gray) then
   call two_stream_gray_rad_down(is, js, Time, &
                       rad_lat(:,:),           &
                       rad_lon(:,:),           &
                       p_half(:,:,:,current),  &
                       tg(:,:,:,previous),     &
                       net_surf_sw_down(:,:),  &
                       surf_lw_down(:,:), albedo, &
                       grid_tracers(:,:,:,previous,nsphum))
end if

if(.not.mixed_layer_bc) then

!!$! infinite heat capacity
!    t_surf = surface_temperature_forced(rad_lat)
!!$! no heat capacity:
!!$   t_surf = tg(:,:,num_levels,previous)

!!$! surface temperature has same potential temp. as lowest layer:
!!$  t_surf = surface_temperature(tg(:,:,:,previous), p_full(:,:,:,current), p_half(:,:,:,current))
end if

call surface_flux(                                                          &
                  tg(:,:,num_levels,previous),                              &
 grid_tracers(:,:,num_levels,previous,nsphum),                              &
                  ug(:,:,num_levels,previous),                              &
                  vg(:,:,num_levels,previous),                              &
               p_full(:,:,num_levels,current),                              &
   z_full(:,:,num_levels,current)-z_surf(:,:),                              &
             p_half(:,:,num_levels+1,current),                              &
                                  t_surf(:,:),                              &
                                  t_surf(:,:),                              &
                                  q_surf(:,:),                              & ! is intent(inout)
                                  u_surf(:,:),                              &
                                  v_surf(:,:),                              &
                               rough_mom(:,:),                              &
                              rough_heat(:,:),                              &
                             rough_moist(:,:),                              &
                               rough_mom(:,:),                              & ! using rough_mom in place of rough_scale -- pjp
                                    gust(:,:),                              &
                                  flux_t(:,:),                              & ! is intent(out)
                                  flux_q(:,:),                              & ! is intent(out)
                                  flux_r(:,:),                              & ! is intent(out)
                                  flux_u(:,:),                              & ! is intent(out)
                                  flux_v(:,:),                              & ! is intent(out)
                                  drag_m(:,:),                              & ! is intent(out)
                                  drag_t(:,:),                              & ! is intent(out)
                                  drag_q(:,:),                              & ! is intent(out)
                                   w_atm(:,:),                              & ! is intent(out)
                                   ustar(:,:),                              & ! is intent(out)
                                   bstar(:,:),                              & ! is intent(out)
                                   qstar(:,:),                              & ! is intent(out)
                               dhdt_surf(:,:),                              & ! is intent(out)
                               dedt_surf(:,:),                              & ! is intent(out)
                               dedq_surf(:,:),                              & ! is intent(out)
                               drdt_surf(:,:),                              & ! is intent(out)
                                dhdt_atm(:,:),                              & ! is intent(out)
                                dedq_atm(:,:),                              & ! is intent(out)
                              dtaudu_atm(:,:),                              & ! is intent(out)
                              dtaudv_atm(:,:),                              & ! is intent(out)
                                      delta_t,                              &
                                    land(:,:),                              &
                               .not.land(:,:),                              &
                                   avail(:,:)  )

! Now complete the radiation calculation by computing the upward and net fluxes.

if(two_stream_gray) then
   call two_stream_gray_rad_up(is, js, Time, &
                     rad_lat(:,:),           &
                     p_half(:,:,:,current),  &
                     t_surf(:,:),            &
                     tg(:,:,:,previous),     &
                     dt_tg(:,:,:), albedo)
end if

#ifdef RRTM_NO_COMPILE
    if (do_rrtm_radiation) then
        call error_mesg('idealized_moist_phys','do_rrtm_radiation is .true. but compiler flag -D RRTM_NO_COMPILE used. Stopping.', FATAL)
    endif
#else
if(do_rrtm_radiation) then
   !need t at half grid
	tg_interp=tg(:,:,:,previous)
   call interp_temp(z_full(:,:,:,current),z_half(:,:,:,current),tg_interp, Time)
   call run_rrtmg(is,js,Time,rad_lat(:,:),rad_lon(:,:),p_full(:,:,:,current),p_half(:,:,:,current),albedo,grid_tracers(:,:,:,previous,nsphum),tg_interp,t_surf(:,:),dt_tg(:,:,:),coszen,net_surf_sw_down(:,:),surf_lw_down(:,:))
endif
#endif

!----------------------------------------------------------------------
!    Copied from MiMA physics_driver.f90
!    call damping_driver to calculate the various model dampings that
!    are desired.
!----------------------------------------------------------------------
z_pbl(:,:) = pbltop(is:ie,js:je)
if(do_damping) then
     call damping_driver (is, js, rad_lat, Time+Time_step, delta_t,                               &
                             p_full(:,:,:,current), p_half(:,:,:,current),              &
                             z_full(:,:,:,current), z_half(:,:,:,current),              &
                             ug(:,:,:,previous), vg(:,:,:,previous),                    &
                             tg(:,:,:,previous), grid_tracers(:,:,:,previous,nsphum),   &
                             grid_tracers(:,:,:,previous,:),                            &
                             dt_ug(:,:,:), dt_vg(:,:,:), dt_tg(:,:,:),                  &
                             dt_tracers(:,:,:,nsphum), dt_tracers(:,:,:,:),             &
                             z_pbl) !s have taken the names of arrays etc from vert_turb_driver below. Watch ntp from 2006 call to this routine?
endif




if(turb) then

   call vert_turb_driver(            1,                              1, &
                                  Time,                 Time+Time_step, &
                               delta_t, tdtlw(:,:,:),    fracland(:,:), &
                 p_half(:,:,:,current),          p_full(:,:,:,current), &
                 z_half(:,:,:,current),          z_full(:,:,:,current), &
                            ustar(:,:),                     bstar(:,:), &
                            qstar(:,:),                     rough(:,:), &
                          rad_lat(:,:),                   convect(:,:), &
                    ug(:,:,:,current ),             vg(:,:,:,current ), &
                    tg(:,:,:,current ),                                 &
    grid_tracers(:,:,:,current,nsphum),  grid_tracers(:,:,:,current,:), &
                    ug(:,:,:,previous),                                 &
                    vg(:,:,:,previous),             tg(:,:,:,previous), &
   grid_tracers(:,:,:,previous,nsphum), grid_tracers(:,:,:,previous,:), &
                          dt_ug(:,:,:),                   dt_vg(:,:,:), &
                          dt_tg(:,:,:),       dt_tracers(:,:,:,nsphum), &
                   dt_tracers(:,:,:,:),                  diff_t(:,:,:), &
                         diff_m(:,:,:),                      gust(:,:), &
                            z_pbl(:,:) )

      pbltop(is:ie,js:je) = z_pbl(:,:) !s added so that z_pbl can be used subsequently by damping_driver.

!
!! Don't zero these derivatives as the surface flux depends implicitly
!! on the lowest level values
!! However it should be noted that these derivatives do not take into
!! account the change in the Monin-Obukhov coefficients, and so are not
!! very accurate.
!
!!$   dtaudv_atm = 0.0
!!$   dhdt_atm   = 0.0
!!$   dedq_atm   = 0.0

   if(.not.mixed_layer_bc) then
     call error_mesg('atmosphere','no diffusion implentation for non-mixed layer b.c.',FATAL)
   endif


! We must use gcm_vert_diff_down and _up rather than gcm_vert_diff as the surface flux
! depends implicitly on the surface values

!
! Don't want to do time splitting for the implicit diffusion step in case
! of compensation of the tendencies
!
   non_diff_dt_ug  = dt_ug
   non_diff_dt_vg  = dt_vg
   non_diff_dt_tg  = dt_tg
   non_diff_dt_qg  = dt_tracers(:,:,:,nsphum)

   call gcm_vert_diff_down (1, 1,                                          &
                            delta_t,             ug(:,:,:,previous),       &
                            vg(:,:,:,previous),  tg(:,:,:,previous),       &
                            grid_tracers(:,:,:,previous,nsphum),           &
                            grid_tracers(:,:,:,previous,:), diff_m(:,:,:), &
                            diff_t(:,:,:),          p_half(:,:,:,current), &
                            p_full(:,:,:,current),  z_full(:,:,:,current), &
                            flux_u(:,:),                      flux_v(:,:), &
                            dtaudu_atm(:,:),              dtaudv_atm(:,:), &
                            dt_ug(:,:,:),                    dt_vg(:,:,:), &
                            dt_tg(:,:,:),        dt_tracers(:,:,:,nsphum), &
                            dt_tracers(:,:,:,:),         diss_heat(:,:,:), &
                            Tri_surf)
!
! update surface temperature
!
   call mixed_layer(                                                       &
                              Time,                                        &
                              t_surf(:,:),                                 & ! t_surf is intent(inout)
                              flux_t(:,:),                                 &
                              flux_q(:,:),                                 &
                              flux_r(:,:),                                 &
                                  dt_real,                                 &
                    net_surf_sw_down(:,:),                                 &
                        surf_lw_down(:,:),                                 &
                            Tri_surf,                                      & ! Tri_surf is intent(inout)
                           dhdt_surf(:,:),                                 &
                           dedt_surf(:,:),                                 &
                           dedq_surf(:,:),                                 &
                           drdt_surf(:,:),                                 &
                            dhdt_atm(:,:),                                 &
                            dedq_atm(:,:))


   call gcm_vert_diff_up (1, 1, delta_t, Tri_surf, dt_tg(:,:,:), dt_tracers(:,:,:,nsphum), dt_tracers(:,:,:,:))

   if(id_diff_dt_ug > 0) used = send_data(id_diff_dt_ug, dt_ug - non_diff_dt_ug, Time)
   if(id_diff_dt_vg > 0) used = send_data(id_diff_dt_vg, dt_vg - non_diff_dt_vg, Time)
   if(id_diff_dt_tg > 0) used = send_data(id_diff_dt_tg, dt_tg - non_diff_dt_tg, Time)
   if(id_diff_dt_qg > 0) used = send_data(id_diff_dt_qg, dt_tracers(:,:,:,nsphum) - non_diff_dt_qg, Time)

endif ! if(turb) then

!s Adding relative humidity calculation so as to allow comparison with Frierson's thesis.
   call rh_calc (p_full(:,:,:,previous),tg_tmp,qg_tmp,RH)
   if(id_rh >0) used = send_data(id_rh, RH*100., Time)


end subroutine idealized_moist_phys
!=================================================================================================================================
subroutine idealized_moist_phys_end

if(two_stream_gray)      call two_stream_gray_rad_end
if(lwet_convection) call qe_moist_convection_end
if(turb) then
   call vert_diff_end
   call vert_turb_driver_end
endif
call lscale_cond_end
if(mixed_layer_bc)  call mixed_layer_end(t_surf)
if(do_damping) call damping_driver_end

end subroutine idealized_moist_phys_end
!=================================================================================================================================

subroutine rh_calc(pfull,T,qv,RH) !s subroutine copied from 2006 FMS MoistModel file moist_processes.f90 (v14 2012/06/22 14:50:00).

        IMPLICIT NONE


        REAL, INTENT (IN),    DIMENSION(:,:,:) :: pfull,T,qv
        REAL, INTENT (OUT),   DIMENSION(:,:,:) :: RH

        REAL, DIMENSION(SIZE(T,1),SIZE(T,2),SIZE(T,3)) :: esat

	real, parameter :: d622 = rdgas/rvgas
	real, parameter :: d378 = 1.-d622

!-----------------------------------------------------------------------
!       Calculate RELATIVE humidity.
!       This is calculated according to the formula:
!
!       RH   = qv / (epsilon*esat/ [pfull  -  (1.-epsilon)*esat])
!
!       Where epsilon = RDGAS/RVGAS = d622
!
!       and where 1- epsilon = d378
!
!       Note that RH does not have its proper value
!       until all of the following code has been executed.  That
!       is, RH is used to store intermediary results
!       in forming the full solution.

        !calculate water saturated vapor pressure from table
        !and store temporarily in the variable esat
        CALL LOOKUP_ES(T,esat)						!same as escomp

        !calculate denominator in qsat formula
        if(do_simple) then
          RH(:,:,:) = pfull(:,:,:)
        else
          RH(:,:,:) = pfull(:,:,:)-d378*esat(:,:,:)
        endif

        !limit denominator to esat, and thus qs to epsilon
        !this is done to avoid blow up in the upper stratosphere
        !where pfull ~ esat
        RH(:,:,:) = MAX(RH(:,:,:),esat(:,:,:))

        !calculate RH
        RH(:,:,:)=qv(:,:,:)/(d622*esat(:,:,:)/RH(:,:,:))

        !IF MASK is present set RH to zero
!        IF (present(MASK)) RH(:,:,:)=MASK(:,:,:)*RH(:,:,:)

END SUBROUTINE rh_calc

!=================================================================================================================================

end module idealized_moist_phys_mod<|MERGE_RESOLUTION|>--- conflicted
+++ resolved
@@ -6,11 +6,7 @@
   use fms_mod, only: open_namelist_file, close_file
 #endif
 
-<<<<<<< HEAD
-use fms_mod, only: write_version_number, file_exist, close_file, stdlog, error_mesg, FATAL, read_data, field_size, mpp_pe
-=======
-use fms_mod, only: write_version_number, file_exist, close_file, stdlog, error_mesg, NOTE, FATAL, read_data, field_size, uppercase
->>>>>>> e43df9e8
+use fms_mod, only: write_version_number, file_exist, close_file, stdlog, error_mesg, NOTE, FATAL, read_data, field_size, uppercase, mpp_pe
 
 use           constants_mod, only: grav, rdgas, rvgas, cp_air, PSTD_MKS !mj cp_air needed for rrtmg !s pstd_mks needed for pref calculation
 
