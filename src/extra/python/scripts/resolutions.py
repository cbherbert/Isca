--- conflicted
+++ resolved
@@ -23,24 +23,15 @@
 nlon = 1
 nfou = 1
 
-<<<<<<< HEAD
 print("Each row indicates, for the corresponding triangular truncation, the minimum lat & lon grid sizes")
 print("satisfying both the anti-aliasing constraints and any (lat) multiple or (lon) factorization constraints.")
 print("The T number is the minimum num_fourier but is set by num_spherical - 1 (e.g. num_spherical = 43 for T42).")
-print("Dsize is a measure of the percentage change in grid size from the previous row.")
+print("The percentage of the grid in excess of that required to satisfy only the anti-aliasing constraints is also shown.")
 print()
-print("T\tfou\tsph\tlat\tlon\tDsize\tlon factorization")
-=======
-print "Each row indicates, for the corresponding triangular truncation, the minimum lat & lon grid sizes"
-print "satisfying both the anti-aliasing constraints and any (lat) multiple or (lon) factorization constraints."
-print "The T number is the minimum num_fourier but is set by num_spherical - 1 (e.g. num_spherical = 43 for T42)."
-print "The percentage of the grid in excess of that required to satisfy only the anti-aliasing constraints is also shown."
-print
-print "In this run: lat is a multiple of "+str(lat_mult)+", lon cannot have any prime factor exceeding "+str(lon_maxprime)
-print
-print "T\tfou\tsph\tlat\tlon\tover%\tlon factorization"
-print
->>>>>>> 1a15eb9c
+print("In this run: lat is a multiple of "+str(lat_mult)+", lon cannot have any prime factor exceeding "+str(lon_maxprime))
+print()
+print("T\tfou\tsph\tlat\tlon\tover%\tlon factorization")
+print()
 
 while 1:
     nsph = nfou + 1
@@ -52,15 +43,6 @@
     if size > latlon_maxprod:
         print "Next grid size ("+str(size)+") exceeds specified maximum "+str(latlon_maxprod)
         break
-<<<<<<< HEAD
-    if size > prev_size:
-        size_chg = str(100*(size - prev_size)/size)
-        prev_size = size
-    else:
-        size_chg = ""
-    print(("T"+str(nfou)+"\t"+str(nfou)+"\t"+str(nsph)+"\t"+str(nlat)+"\t"+str(nlon)+"\t"+size_chg+"\t"+str(prime_factors(nlon))))
-=======
     size_over = size - int(math.ceil(float(3*(nsph - 1) + 1)/2)*(3*nfou + 1))
-    print "T"+str(nfou)+"\t"+str(nfou)+"\t"+str(nsph)+"\t"+str(nlat)+"\t"+str(nlon)+"\t"+("%4.1f" % (float(100*size_over)/size))+"\t"+str(prime_factors(nlon))
->>>>>>> 1a15eb9c
+    print("T"+str(nfou)+"\t"+str(nfou)+"\t"+str(nsph)+"\t"+str(nlat)+"\t"+str(nlon)+"\t"+("%4.1f" % (float(100*size_over)/size))+"\t"+str(prime_factors(nlon)))
     nfou += 1