--- conflicted
+++ resolved
@@ -318,11 +318,6 @@
                 combinetool(self.codebase.builddir, restartfile)
                 sh.rm(glob.glob(restartfile+'.????'))
                 self.log.debug("Restart file %s combined" % restartfile)
-
-<<<<<<< HEAD
-            self.emit('run:combined', self, i)
-=======
-            self.emit('run:combined', self)
         else:
             for file in self.diag_table.files:
                 netcdf_file = '%s.nc' % file
@@ -330,7 +325,6 @@
                 sh.cp(filebase, P(outdir, netcdf_file))
                 sh.rm(glob.glob(filebase+'*'))
                 self.log.debug('%s copied to data directory' % netcdf_file)
->>>>>>> c6acd9d4
 
         # make the restart archive and delete the restart files
         self.make_restart_archive(self.get_restart_file(i), resdir)
